import * as aws from "aws-sdk";
import * as AWS from "aws-sdk-mock";
import chai = require("chai");
import spies = require("chai-spies");
import "mocha";
import DomainConfig = require("../../src/DomainConfig");
import DomainInfo = require("../../src/DomainInfo");
import Globals from "../../src/Globals";
import ServerlessCustomDomain = require("../../src/index");
import {getAWSPagedResults} from "../../src/utils";

const expect = chai.expect;
chai.use(spies);

const certTestData = {
  CertificateSummaryList: [
    {
      CertificateArn: "test_arn",
      DomainName: "test_domain",
    },
    {
      CertificateArn: "test_given_cert_name",
      DomainName: "cert_name",
    },
    {
      CertificateArn: "test_given_arn",
      DomainName: "other_cert_name",
    },
  ],
};
let consoleOutput = [];
const testCreds = {
  accessKeyId: "test_key",
  secretAccessKey: "test_secret",
  sessionToken: "test_session",
};

const constructPlugin = (customDomainOptions) => {
  aws.config.update(testCreds);
  aws.config.region = "eu-west-1";

  const serverless = {
    cli: {
      log(str: string) { consoleOutput.push(str); },
      consoleLog(str: any) { consoleOutput.push(str); },
    },
    providers: {
      aws: {
        getCredentials: () => new aws.Credentials(testCreds),
        getRegion: () => "eu-west-1",
        sdk: {
          ACM: aws.ACM,
          APIGateway: aws.APIGateway,
          ApiGatewayV2: aws.ApiGatewayV2,
          CloudFormation: aws.CloudFormation,
          Route53: aws.Route53,
          config: {
            update: (toUpdate: object) => null,
          },
        },
      },
    },
    service: {
      custom: {
        customDomain: {
          apiType: customDomainOptions.apiType,
<<<<<<< HEAD
=======
          autoDomain: customDomainOptions.autoDomain,
          autoDomainWaitFor: customDomainOptions.autoDomainWaitFor,
>>>>>>> df84af56
          basePath: customDomainOptions.basePath,
          certificateArn: customDomainOptions.certificateArn,
          certificateName: customDomainOptions.certificateName,
          createRoute53Record: customDomainOptions.createRoute53Record,
          domainName: customDomainOptions.domainName,
          enabled: customDomainOptions.enabled,
          endpointType: customDomainOptions.endpointType,
          hostedZoneId: customDomainOptions.hostedZoneId,
          hostedZonePrivate: customDomainOptions.hostedZonePrivate,
          securityPolicy: customDomainOptions.securityPolicy,
          stage: customDomainOptions.stage,
        },
      },
      provider: {
        apiGateway: {
          restApiId: null,
        },
        compiledCloudFormationTemplate: {
          Outputs: null,
        },
        stackName: "custom-stage-name",
        stage: "test",
      },
      service: "test",
    },
  };
  const options = {
    stage: "test",
  };
  return new ServerlessCustomDomain(serverless, options);
};

describe("Custom Domain Plugin", () => {
  it("Checks aws config", () => {
    const plugin = constructPlugin({});

    plugin.initializeVariables();

    const returnedCreds = plugin.apigateway.config.credentials;
    expect(returnedCreds.accessKeyId).to.equal(testCreds.accessKeyId);
    expect(returnedCreds.sessionToken).to.equal(testCreds.sessionToken);
  });

  describe("Domain Endpoint types", () => {
    it("Unsupported endpoint types throw exception", () => {
      const plugin = constructPlugin({ endpointType: "notSupported" });

      let errored = false;
      try {
        plugin.initializeVariables();
      } catch (err) {
        errored = true;
        expect(err.message).to.equal("notSupported is not supported endpointType, use edge or regional.");
      }
      expect(errored).to.equal(true);
    });

    it("Unsupported api type throw exception", () => {
      const plugin = constructPlugin({ apiType: "notSupported" });

      let errored = false;
      try {
        plugin.initializeVariables();
      } catch (err) {
        errored = true;
        expect(err.message).to.equal("notSupported is not supported api type, use REST, HTTP or WEBSOCKET.");
      }
      expect(errored).to.equal(true);
    });

<<<<<<< HEAD
  });

  describe("Set Domain Name and Base Path", () => {
    it("Creates basepath mapping for REST api", async () => {
=======
    it("Unsupported HTTP EDGE endpoint configuration", () => {
      const plugin = constructPlugin({ apiType: "http" });

      let errored = false;
      try {
        plugin.initializeVariables();
      } catch (err) {
        errored = true;
        expect(err.message).to.equal("Error: 'edge' endpointType is not compatible with HTTP APIs");
      }
      expect(errored).to.equal(true);
    });

    it("Unsupported WS EDGE endpoint configuration", () => {
      const plugin = constructPlugin({ apiType: "websocket" });

      let errored = false;
      try {
        plugin.initializeVariables();
      } catch (err) {
        errored = true;
        expect(err.message).to.equal("Error: 'edge' endpointType is not compatible with WebSocket APIs");
      }
      expect(errored).to.equal(true);
    });

  });

  describe("Set Domain Name and Base Path", () => {
    it("Creates basepath mapping for edge REST api", async () => {
      AWS.mock("APIGateway", "createBasePathMapping", (params, callback) => {
        callback(null, params);
      });
      const plugin = constructPlugin({
        basePath: "test_basepath",
        domainName: "test_domain",
        endpointType: "edge",
      });
      plugin.initializeVariables();
      plugin.apigateway = new aws.APIGateway();

      const dc: DomainConfig = new DomainConfig(plugin.serverless.service.custom.customDomain);
      dc.apiId = "test_rest_api_id";

      const spy = chai.spy.on(plugin.apigateway, "createBasePathMapping");

      await plugin.createBasePathMapping(dc);

      expect(spy).to.have.been.called.with({
        basePath: "test_basepath",
        domainName: "test_domain",
        restApiId: "test_rest_api_id",
        stage: "test",
      });
    });

    it("Creates basepath mapping for regional tls 1.0 REST api", async () => {
>>>>>>> df84af56
      AWS.mock("APIGateway", "createBasePathMapping", (params, callback) => {
        callback(null, params);
      });
      const plugin = constructPlugin({
        basePath: "test_basepath",
        domainName: "test_domain",
        endpointType: "regional",
        securityPolicy: "tls_1_0",
      });
      plugin.initializeVariables();
      plugin.apigateway = new aws.APIGateway();

      const dc: DomainConfig = new DomainConfig(plugin.serverless.service.custom.customDomain);
      dc.apiId = "test_rest_api_id";

      const spy = chai.spy.on(plugin.apigateway, "createBasePathMapping");

      await plugin.createBasePathMapping(dc);

      expect(spy).to.have.been.called.with({
        basePath: "test_basepath",
        domainName: "test_domain",
        restApiId: "test_rest_api_id",
        stage: "test",
      });
    });

<<<<<<< HEAD
    it("Updates basepath mapping for api", async () => {
=======
    it("Creates basepath mapping for regional tls 1.2 REST api", async () => {
      AWS.mock("ApiGatewayV2", "createApiMapping", (params, callback) => {
        callback(null, params);
      });
      const plugin = constructPlugin({
        basePath: "test_basepath",
        domainName: "test_domain",
        endpointType: "regional",
      });
      plugin.initializeVariables();
      plugin.apigatewayV2 = new aws.ApiGatewayV2();

      const dc: DomainConfig = new DomainConfig(plugin.serverless.service.custom.customDomain);
      dc.apiId = "test_rest_api_id";

      const spy = chai.spy.on(plugin.apigatewayV2, "createApiMapping");

      await plugin.createBasePathMapping(dc);

      expect(spy).to.have.been.called.with({
        ApiId: "test_rest_api_id",
        ApiMappingKey: "test_basepath",
        DomainName: "test_domain",
        Stage: "test",
      });
    });

    it("Creates basepath mapping for regional HTTP/Websocket api", async () => {
      AWS.mock("ApiGatewayV2", "createApiMapping", (params, callback) => {
        callback(null, params);
      });
      const plugin = constructPlugin({
        apiType: "http",
        basePath: "test_basepath",
        domainName: "test_domain",
        endpointType: "regional",
      });
      plugin.initializeVariables();
      plugin.apigatewayV2 = new aws.ApiGatewayV2();

      const dc: DomainConfig = new DomainConfig(plugin.serverless.service.custom.customDomain);

      dc.apiId = "test_rest_api_id";

      const spy = chai.spy.on(plugin.apigatewayV2, "createApiMapping");

      await plugin.createBasePathMapping(dc);
      expect(spy).to.have.been.called.with({
        ApiId: "test_rest_api_id",
        ApiMappingKey: "test_basepath",
        DomainName: "test_domain",
        Stage: "$default",
      });
    });

    it("Updates basepath mapping for a edge REST api", async () => {
>>>>>>> df84af56
      AWS.mock("APIGateway", "updateBasePathMapping", (params, callback) => {
        callback(null, params);
      });
      const plugin = constructPlugin({
        basePath: "test_basepath",
        domainName: "test_domain",
      });
      plugin.initializeVariables();

      plugin.apigateway = new aws.APIGateway();

      const dc: DomainConfig = new DomainConfig(plugin.serverless.service.custom.customDomain);

      dc.apiMapping = {ApiMappingKey: "old_basepath"};

      const spy = chai.spy.on(plugin.apigateway, "updateBasePathMapping");

      await plugin.updateBasePathMapping(dc);
      expect(spy).to.have.been.called.with({
        basePath: "old_basepath",
        domainName: "test_domain",
        patchOperations: [
          {
            op: "replace",
            path: "/basePath",
            value: "test_basepath",
          },
        ],
      });
    });

<<<<<<< HEAD
    it("Creates basepath mapping for HTTP api", async () => {
      AWS.mock("ApiGatewayV2", "createApiMapping", (params, callback) => {
        callback(null, params);
      });
      const plugin = constructPlugin({
        apiType: "http",
        basePath: "test_basepath",
        domainName: "test_domain",
      });
      plugin.initializeVariables();
      plugin.apigatewayV2 = new aws.ApiGatewayV2();
      plugin.givenDomainName = plugin.serverless.service.custom.customDomain.domainName;
      plugin.basePath = plugin.serverless.service.custom.customDomain.basePath;
      const spy = chai.spy.on(plugin.apigatewayV2, "createApiMapping");

      await plugin.createBasePathMapping("test_rest_api_id");
      expect(spy).to.have.been.called.with({
        ApiId: "test_rest_api_id",
        ApiMappingKey: "test_basepath",
        DomainName: "test_domain",
        Stage: "test",
      });
    });

    it("Add Domain Name and HostedZoneId to stack output", () => {
=======
    it("Updates basepath mapping for regional HTTP/WS api", async () => {
      AWS.mock("ApiGatewayV2", "updateApiMapping", (params, callback) => {
        callback(null, params);
      });
>>>>>>> df84af56
      const plugin = constructPlugin({
        apiType: "http",
        basePath: "test_basepath",
        domainName: "test_domain",
        endpointType: "regional",
      });
      plugin.initializeVariables();

      plugin.apigatewayV2 = new aws.ApiGatewayV2();

      const dc: DomainConfig = new DomainConfig(plugin.serverless.service.custom.customDomain);
      dc.apiId = "test_api_id";
      dc.apiMapping = {ApiMappingId: "test_mapping_id"};
      dc.domainInfo = new DomainInfo({
        DomainNameConfigurations: [{
          ApiGatewayDomainName: "fake_dist_name",
          HostedZoneId: "fake_zone_id",
          SecurityPolicy: "TLS_1_2",
        }],
      });

      const spy = chai.spy.on(plugin.apigatewayV2, "updateApiMapping");

      await plugin.updateBasePathMapping(dc);
      expect(spy).to.have.been.called.with({
        ApiId: "test_api_id",
        ApiMappingId: "test_mapping_id",
        ApiMappingKey: dc.basePath,
        DomainName: dc.givenDomainName,
        Stage: "$default",
      });
    });

    it("Remove basepath mappings", async () => {
      AWS.mock("CloudFormation", "describeStackResource", (params, callback) => {
        callback(null, {
          StackResourceDetail:
          {
            LogicalResourceId: "ApiGatewayRestApi",
            PhysicalResourceId: "test_rest_api_id",
          },
        });
      });
      AWS.mock("ApiGatewayV2", "getApiMappings", (params, callback) => {
        callback(null, {
          Items: [
            { ApiId: "test_rest_api_id", MappingKey: "test", ApiMappingId: "test_mapping_id", Stage: "test" },
          ],
        });
      });
      AWS.mock("ApiGatewayV2", "deleteApiMapping", (params, callback) => {
        callback(null, params);
      });

      const plugin = constructPlugin({
        basePath: "test_basepath",
        domainName: "test_domain",
        restApiId: "test_rest_api_id",
      });
      plugin.initializeVariables();

      plugin.apigatewayV2 = new aws.ApiGatewayV2();

      plugin.domains[0].apiMapping = {ApiMappingId: "test_mapping_id"};

      const spy = chai.spy.on(plugin.apigatewayV2, "deleteApiMapping");

      await plugin.removeBasePathMappings();
      expect(spy).to.have.been.called.with({
          ApiMappingId: "test_mapping_id",
          DomainName: "test_domain",
        });
    });

    it("Add Distribution Domain Name, Domain Name, and HostedZoneId to stack output", () => {
      const plugin = constructPlugin({
        domainName: "test_domain",
      });

      const dc: DomainConfig = new DomainConfig(plugin.serverless.service.custom.customDomain);

      dc.domainInfo = new DomainInfo({
        distributionDomainName: "fake_dist_name",
        distributionHostedZoneId: "fake_zone_id",
        domainName: "fake_domain",
      });

      plugin.addOutputs(dc);

      const cfTemplate = plugin.serverless.service.provider.compiledCloudFormationTemplate.Outputs;
      expect(cfTemplate).to.not.equal(undefined);
    });

    it("(none) is added if basepath is an empty string", async () => {
      AWS.mock("APIGateway", "createBasePathMapping", (params, callback) => {
        callback(null, params);
      });

      const plugin = constructPlugin({
        basePath: "",
        domainName: "test_domain",
      });
      plugin.initializeVariables();
      plugin.apigateway = new aws.APIGateway();

      const dc: DomainConfig = new DomainConfig(plugin.serverless.service.custom.customDomain);

      dc.apiId = "test_rest_api_id";

      const spy = chai.spy.on(plugin.apigateway, "createBasePathMapping");

      await plugin.createBasePathMapping(dc);
      expect(spy).to.have.been.called.with({
        basePath: "(none)",
        domainName: "test_domain",
        restApiId: "test_rest_api_id",
        stage: "test",
      });
    });

    it("(none) is added if no value is given for basepath (null)", async () => {
      AWS.mock("APIGateway", "createBasePathMapping", (params, callback) => {
        callback(null, params);
      });

      const plugin = constructPlugin({
        basePath: null,
        domainName: "test_domain",
      });
      plugin.initializeVariables();
      plugin.apigateway = new aws.APIGateway();

      const dc: DomainConfig = new DomainConfig(plugin.serverless.service.custom.customDomain);

      dc.apiId = "test_rest_api_id";

      const spy = chai.spy.on(plugin.apigateway, "createBasePathMapping");

      await plugin.createBasePathMapping(dc);
      expect(spy).to.have.been.called.with({
        basePath: "(none)",
        domainName: "test_domain",
        restApiId: "test_rest_api_id",
        stage: "test",
      });
    });

    it("(none) is added if basepath attribute is missing (undefined)", async () => {
      AWS.mock("APIGateway", "createBasePathMapping", (params, callback) => {
        callback(null, params);
      });

      const plugin = constructPlugin({
        domainName: "test_domain",
      });
      plugin.initializeVariables();
      plugin.apigateway = new aws.APIGateway();

      const dc: DomainConfig = new DomainConfig(plugin.serverless.service.custom.customDomain);

      dc.apiId = "test_rest_api_id";

      const spy = chai.spy.on(plugin.apigateway, "createBasePathMapping");

      await plugin.createBasePathMapping(dc);
      expect(spy).to.have.been.called.with({
        basePath: "(none)",
        domainName: "test_domain",
        restApiId: "test_rest_api_id",
        stage: "test",
      });
    });

    it("stage was not given", async () => {
      AWS.mock("APIGateway", "createBasePathMapping", (params, callback) => {
        callback(null, params);
      });

      const plugin = constructPlugin({
        domainName: "test_domain",
      });
      plugin.initializeVariables();
      plugin.apigateway = new aws.APIGateway();

      const dc: DomainConfig = new DomainConfig(plugin.serverless.service.custom.customDomain);

      dc.apiId = "test_rest_api_id";

      const spy = chai.spy.on(plugin.apigateway, "createBasePathMapping");

      await plugin.createBasePathMapping(dc);
      expect(spy).to.have.been.called.with({
        basePath: "(none)",
        domainName: "test_domain",
        restApiId: "test_rest_api_id",
        stage: "test",
      });
    });

    afterEach(() => {
      AWS.restore();
      consoleOutput = [];
    });
  });

  describe("Create a New Domain Name", () => {
    it("Get a given certificate arn", async () => {
      AWS.mock("ACM", "listCertificates", certTestData);

      const options = {
        certificateArn: "test_given_arn",
        endpointType: "REGIONAL",
      };
      const plugin = constructPlugin(options);
      plugin.acm = new aws.ACM();

      const dc: DomainConfig = new DomainConfig(plugin.serverless.service.custom.customDomain);

      const result = await plugin.getCertArn(dc);

      expect(result).to.equal("test_given_arn");
    });

    it("Get a given certificate name", async () => {
      AWS.mock("ACM", "listCertificates", certTestData);

      const plugin = constructPlugin({ certificateName: "cert_name" });
      plugin.acm = new aws.ACM();

      const dc: DomainConfig = new DomainConfig(plugin.serverless.service.custom.customDomain);

      const result = await plugin.getCertArn(dc);

      expect(result).to.equal("test_given_cert_name");
    });

    it("Create a domain name", async () => {
      AWS.mock("APIGateway", "createDomainName", (params, callback) => {
        callback(null, { distributionDomainName: "foo", securityPolicy: "TLS_1_2"});
      });

      const plugin = constructPlugin({ domainName: "test_domain"});
      plugin.initializeVariables();
      plugin.apigateway = new aws.APIGateway();

      const dc: DomainConfig = new DomainConfig(plugin.serverless.service.custom.customDomain);

      dc.certificateArn = "fake_cert";

      await plugin.createCustomDomain(dc);

      expect(dc.domainInfo.domainName).to.equal("foo");
      expect(dc.domainInfo.securityPolicy).to.equal("TLS_1_2");
    });

    it("Create an HTTP domain name", async () => {
      AWS.mock("ApiGatewayV2", "createDomainName", (params, callback) => {
        callback(null, { DomainName: "foo", DomainNameConfigurations: [{SecurityPolicy: "TLS_1_2"}]});
      });

      const plugin = constructPlugin({ domainName: "test_domain", apiType: "http", endpointType: "regional"});
      plugin.initializeVariables();
      plugin.apigatewayV2 = new aws.ApiGatewayV2();

      const dc: DomainConfig = new DomainConfig(plugin.serverless.service.custom.customDomain);

      dc.certificateArn = "fake_cert";

      await plugin.createCustomDomain(dc);

      expect(dc.domainInfo.domainName).to.equal("foo");
      expect(dc.domainInfo.securityPolicy).to.equal("TLS_1_2");
    });

    it("Create an HTTP domain name", async () => {
      AWS.mock("ApiGatewayV2", "createDomainName", (params, callback) => {
        callback(null, { DomainName: "foo", DomainNameConfigurations: [{SecurityPolicy: "TLS_1_2"}]});
      });

      const plugin = constructPlugin({ domainName: "test_domain", apiType: "http"});
      plugin.initializeVariables();
      plugin.apigatewayV2 = new aws.ApiGatewayV2();
      plugin.givenDomainName = plugin.serverless.service.custom.customDomain.domainName;

      const result = await plugin.createCustomDomain("fake_cert");

      expect(result.domainName).to.equal("foo");
      expect(result.securityPolicy).to.equal("TLS_1_2");
    });

    it("Create a domain name with specific TLS version", async () => {
      AWS.mock("APIGateway", "createDomainName", (params, callback) => {
        callback(null, { distributionDomainName: "foo", securityPolicy: "TLS_1_2"});
      });

      const plugin = constructPlugin({ domainName: "test_domain", securityPolicy: "tls_1_2"});
      plugin.initializeVariables();
      plugin.apigateway = new aws.APIGateway();

      const dc: DomainConfig = new DomainConfig(plugin.serverless.service.custom.customDomain);

      dc.certificateArn = "fake_cert";

      await plugin.createCustomDomain(dc);

      expect(dc.domainInfo.domainName).to.equal("foo");
      expect(dc.domainInfo.securityPolicy).to.equal("TLS_1_2");
    });

    it("Create a new A Alias Record", async () => {
      AWS.mock("Route53", "listHostedZones", (params, callback) => {
        callback(null, { HostedZones: [{ Name: "test_domain", Id: "test_host_id", Config: { PrivateZone: false } }] });
      });

      AWS.mock("Route53", "changeResourceRecordSets", (params, callback) => {
        callback(null, params);
      });

      const plugin = constructPlugin({ basePath: "test_basepath", domainName: "test_domain" });
      plugin.route53 = new aws.Route53();

      const dc: DomainConfig = new DomainConfig(plugin.serverless.service.custom.customDomain);

      dc.domainInfo = new DomainInfo(
        {
          distributionDomainName: "test_distribution_name",
          distributionHostedZoneId: "test_id",
        },
      );

      const spy = chai.spy.on(plugin.route53, "changeResourceRecordSets");

      await plugin.changeResourceRecordSet("UPSERT", dc);

      const expectedParams = {
        ChangeBatch: {
          Changes: [
            {
              Action: "UPSERT",
              ResourceRecordSet: {
                AliasTarget: {
                  DNSName: "test_distribution_name",
                  EvaluateTargetHealth: false,
                  HostedZoneId: "test_id",
                },
                Name: "test_domain",
                Type: "A",
              },
            },
            {
              Action: "UPSERT",
              ResourceRecordSet: {
                AliasTarget: {
                  DNSName: "test_distribution_name",
                  EvaluateTargetHealth: false,
                  HostedZoneId: "test_id",
                },
                Name: "test_domain",
                Type: "AAAA",
              },
            },
          ],
          Comment: "Record created by serverless-domain-manager",
        },
        HostedZoneId: "est_host_id", // getRoute53HostedZoneId strips first character
      };
      expect(spy).to.have.been.called.with(expectedParams);
    });

    it("Do not create a Route53 record", async () => {
      const plugin = constructPlugin({
        createRoute53Record: false,
        domainName: "test_domain",
      });

      const dc: DomainConfig = new DomainConfig(plugin.serverless.service.custom.customDomain);

      const result = await plugin.changeResourceRecordSet("UPSERT", dc);
      expect(result).to.equal(undefined);
    });

    afterEach(() => {
      AWS.restore();
      consoleOutput = [];
    });
  });

  describe("Gets existing basepath mappings correctly", () => {
<<<<<<< HEAD
    it("Returns undefined if no basepaths map to current REST api", async () => {
      AWS.mock("APIGateway", "getBasePathMappings", (params, callback) => {
=======
    it("Returns undefined if no basepaths map to current api", async () => {
      AWS.mock("ApiGatewayV2", "getApiMappings", (params, callback) => {
>>>>>>> df84af56
        callback(null, {
          Items: [
            { ApiId: "someother_api_id", MappingKey: "test", ApiMappingId: "test_rest_api_id_one", Stage: "test" },
          ],
        });
      });

      const plugin = constructPlugin({
        domainName: "test_domain",
      });

      const dc: DomainConfig = new DomainConfig(plugin.serverless.service.custom.customDomain);
      dc.apiMapping = {ApiMappingId: "api_id"};

      plugin.initializeVariables();

      const result = await plugin.getBasePathMapping(dc);
      expect(result).to.equal(undefined);
    });

<<<<<<< HEAD
    it("Returns undefined if no basepaths map to current HTTP api", async () => {
      AWS.mock("ApiGatewayV2", "getApiMappings", (params, callback) => {
        callback(null, {
          Items: [
            { ApiMappingKey: "(none)", ApiId: "test_rest_api_id_one", Stage: "test" },
          ],
        });
      });

      const plugin = constructPlugin({
        apiType: "http",
        domainName: "test_domain",
      });
      plugin.givenDomainName = plugin.serverless.service.custom.customDomain.domainName;
      plugin.basePath = plugin.serverless.service.custom.customDomain.basePath;
      plugin.initializeVariables();

      const result = await plugin.getBasePathMapping("test_rest_api_id_two");
      expect(result).to.equal(undefined);
    });

    it("Returns current REST api", async () => {
      AWS.mock("APIGateway", "getBasePathMappings", (params, callback) => {
=======
    it("Returns current api mapping", async () => {
      AWS.mock("ApiGatewayV2", "getApiMappings", (params, callback) => {
>>>>>>> df84af56
        callback(null, {
          Items: [
            { ApiId: "test_rest_api_id", ApiMappingKey: "api", ApiMappingId: "fake_id", Stage: "test" },
          ],
        });
      });

      const plugin = constructPlugin({
        apiType: Globals.apiTypes.rest,
        basePath: "api",
        domainName: "test_domain",
      });

      const dc: DomainConfig = new DomainConfig(plugin.serverless.service.custom.customDomain);
      dc.apiId = "test_rest_api_id";

      plugin.initializeVariables();

      const result = await plugin.getBasePathMapping(dc);
      expect(result).to.eql({
        ApiId: "test_rest_api_id",
        ApiMappingId: "fake_id",
        ApiMappingKey: "api",
        Stage: "test" });
    });

    it("Returns current HTTP api", async () => {
      AWS.mock("ApiGatewayV2", "getApiMappings", (params, callback) => {
        callback(null, {
          Items: [
            { ApiMappingKey: "api", ApiId: "test_http_api_id", Stage: "test" },
          ],
        });
      });

      const plugin = constructPlugin({
        apiType: "http",
        basePath: "api",
        domainName: "test_domain",
      });
      plugin.givenDomainName = plugin.serverless.service.custom.customDomain.domainName;
      plugin.basePath = plugin.serverless.service.custom.customDomain.basePath;
      plugin.initializeVariables();

      const result = await plugin.getBasePathMapping("test_http_api_id");
      expect(result).to.equal("api");
    });

    afterEach(() => {
      AWS.restore();
      consoleOutput = [];
    });
  });

<<<<<<< HEAD
  describe("Gets Rest API correctly", () => {
    it("Fetches restApiId correctly when no ApiGateway specified", async () => {
      AWS.mock("CloudFormation", "describeStacks", (params, callback) => {
        callback(null, {
          Stacks: [
            {
              StackName: "custom-stage-name-NestedStackOne-U89W84TQIHJK",
            },
            {
              StackName: "custom-stage-name-NestedStackTwo-U89W84TQIHJK",
            },
            {
              StackName: "outside-stack-NestedStackZERO-U89W84TQIHJK",
            },
          ],
        });
      });
=======
  describe("Gets Rest API id correctly", () => {
    it("Gets REST API id correctly when no ApiGateway specified", async () => {
>>>>>>> df84af56
      AWS.mock("CloudFormation", "describeStackResource", (params, callback) => {
        callback(null, {
          StackResourceDetail:
            {
              LogicalResourceId: "ApiGatewayRestApi",
              PhysicalResourceId: "test_rest_api_id",
            },
        });
      });
      const plugin = constructPlugin({
        basePath: "test_basepath",
        domainName: "test_domain",
      });
      plugin.initializeVariables();
<<<<<<< HEAD
      plugin.cloudformation = new aws.CloudFormation();

      const result = await plugin.getApiId();
=======

      const dc: DomainConfig = new DomainConfig(plugin.serverless.service.custom.customDomain);

      const spy = chai.spy.on(plugin.cloudFormationWrapper.provider, "describeStackResource");

      const result = await plugin.getApiId(dc);

>>>>>>> df84af56
      expect(result).to.equal("test_rest_api_id");
      expect(spy).to.have.been.called.with({
        LogicalResourceId: "ApiGatewayRestApi",
        StackName: "custom-stage-name",
      });
    });

    it("Gets HTTP API id correctly when no ApiGateway specified", async () => {
      AWS.mock("CloudFormation", "describeStackResource", (params, callback) => {
        callback(null, {
          StackResourceDetail:
            {
              LogicalResourceId: "HttpApi",
              PhysicalResourceId: "test_http_api_id",
            },
        });
      });
      const plugin = constructPlugin({
        apiType: "http",
        basePath: "test_basepath",
        domainName: "test_domain",
        endpointType: "regional",
      });
      plugin.initializeVariables();

      const dc: DomainConfig = new DomainConfig(plugin.serverless.service.custom.customDomain);

      const spy = chai.spy.on(plugin.cloudFormationWrapper.provider, "describeStackResource");

      const result = await plugin.getApiId(dc);
      expect(result).to.equal("test_http_api_id");
      expect(spy).to.have.been.called.with({
        LogicalResourceId: "HttpApi",
        StackName: "custom-stage-name",
      });
    });

    it("Gets Websocket API id correctly when no ApiGateway specified", async () => {
      AWS.mock("CloudFormation", "describeStackResource", (params, callback) => {
        callback(null, {
          StackResourceDetail:
            {
              LogicalResourceId: "WebsocketsApi",
              PhysicalResourceId: "test_ws_api_id",
            },
        });
      });
      const plugin = constructPlugin({
        apiType: "websocket",
        basePath: "test_basepath",
        domainName: "test_domain",
        endpointType: "regional",
      });
      plugin.initializeVariables();

      const dc: DomainConfig = new DomainConfig(plugin.serverless.service.custom.customDomain);

      const spy = chai.spy.on(plugin.cloudFormationWrapper.provider, "describeStackResource");

      const result = await plugin.getApiId(dc);
      expect(result).to.equal("test_ws_api_id");
      expect(spy).to.have.been.called.with({
        LogicalResourceId: "WebsocketsApi",
        StackName: "custom-stage-name",
      });
    });

    // The tests below can be uncommited ater aws-sdk-mock is updated to new version that supports .remock()

    // it("Fetches correct HTTP apiId", async () => {
    //   AWS.mock("CloudFormation", "describeStackResource", (params, callback) => {
    //     callback(null, {
    //       StackResourceDetail:
    //         {
    //           LogicalResourceId: "HttpApi",
    //           PhysicalResourceId: "test_http_api_id",
    //         },
    //     });
    //   });
    //   const plugin = constructPlugin({
    //     apiType: "http",
    //     basePath: "test_basepath",
    //     domainName: "test_domain",
    //   });
    //   plugin.initializeVariables();
    //   plugin.cloudformation = new aws.CloudFormation();

    //   const result = await plugin.getApiId();
    //   expect(result).to.equal("test_http_api_id");
    // });

    // it("Fetches correct WebSocket apiId", async () => {
    //   AWS.mock("CloudFormation", "describeStackResource", (params, callback) => {
    //     callback(null, {
    //       StackResourceDetail:
    //         {
    //           LogicalResourceId: "WebsocketsApi",
    //           PhysicalResourceId: "test_ws_api_id",
    //         },
    //     });
    //   });
    //   const plugin = constructPlugin({
    //     apiType: "websocket",
    //     basePath: "test_basepath",
    //     domainName: "test_domain",
    //   });
    //   plugin.initializeVariables();
    //   plugin.cloudformation = new aws.CloudFormation();

    //   const result = await plugin.getApiId();
    //   expect(result).to.equal("test_ws_api_id");
    // });

    it("serverless.yml defines explicitly the apiGateway", async () => {
      AWS.mock("CloudFormation", "describeStackResource", (params, callback) => {
        callback(null, {
          StackResourceDetail:
          {
            LogicalResourceId: "ApiGatewayRestApi",
            PhysicalResourceId: "test_rest_api_id",
          },
        });
      });

      const plugin = constructPlugin({
        basePath: "test_basepath",
        domainName: "test_domain",
      });

      plugin.serverless.service.provider.apiGateway.restApiId = "custom_test_rest_api_id";

<<<<<<< HEAD
      const result = await plugin.getApiId();
=======
      const dc: DomainConfig = new DomainConfig(plugin.serverless.service.custom.customDomain);

      const result = await plugin.getApiId(dc);
>>>>>>> df84af56
      expect(result).to.equal("custom_test_rest_api_id");
    });

    afterEach(() => {
      AWS.restore();
      consoleOutput = [];
    });
  });

  describe("Delete the new domain", () => {
    it("Find available domains", async () => {
      AWS.mock("APIGateway", "getDomainName", (params, callback) => {
        callback(null, { distributionDomainName: "test_domain" });
      });

      const plugin = constructPlugin({
        basePath: "test_basepath",
        domainName: "test_domain",
      });
      plugin.apigateway = new aws.APIGateway();

      await plugin.getDomainInfo();

      plugin.domains.forEach((domain) => {
        expect(domain.domainInfo.domainName).to.equal("test_domain");
      });
    });

    it("Delete A Alias Record", async () => {
      AWS.mock("Route53", "listHostedZones", (params, callback) => {
        callback(null, { HostedZones: [{ Name: "test_domain", Id: "test_host_id", Config: { PrivateZone: false } }] });
      });

      AWS.mock("Route53", "changeResourceRecordSets", (params, callback) => {
        callback(null, params);
      });

      const plugin = constructPlugin({
        basePath: "test_basepath",
        domainName: "test_domain",
      });
      plugin.route53 = new aws.Route53();

      const dc: DomainConfig = new DomainConfig(plugin.serverless.service.custom.customDomain);

      const spy = chai.spy.on(plugin.route53, "changeResourceRecordSets");

      dc.domainInfo = new DomainInfo({
        distributionDomainName: "test_distribution_name",
        distributionHostedZoneId: "test_id",
      });

      await plugin.changeResourceRecordSet("DELETE", dc);
      const expectedParams = {
        ChangeBatch: {
          Changes: [
            {
              Action: "DELETE",
              ResourceRecordSet: {
                AliasTarget: {
                  DNSName: "test_distribution_name",
                  EvaluateTargetHealth: false,
                  HostedZoneId: "test_id",
                },
                Name: "test_domain",
                Type: "A",
              },
            },
            {
              Action: "DELETE",
              ResourceRecordSet: {
                AliasTarget: {
                  DNSName: "test_distribution_name",
                  EvaluateTargetHealth: false,
                  HostedZoneId: "test_id",
                },
                Name: "test_domain",
                Type: "AAAA",
              },
            },
          ],
          Comment: "Record created by serverless-domain-manager",
        },
        HostedZoneId: "est_host_id", // getRoute53HostedZoneId strips the first character
      };
      expect(spy).to.be.called.with(expectedParams);

    });

    it("Delete the domain name", async () => {
      AWS.mock("ApiGatewayV2", "deleteDomainName", (params, callback) => {
        callback(null, {});
      });

      const plugin = constructPlugin({
        basePath: "test_basepath",
        domainName: "test_domain",
      });
      plugin.apigatewayV2 = new aws.ApiGatewayV2();

      const dc: DomainConfig = new DomainConfig(plugin.serverless.service.custom.customDomain);

      const spy = chai.spy.on(plugin.apigatewayV2, "deleteDomainName");

      await plugin.deleteCustomDomain(dc);
      expect(spy).to.be.called.with({
        DomainName: "test_domain",
      });
    });

    afterEach(() => {
      AWS.restore();
      consoleOutput = [];
    });
  });

  describe("Hook Methods", () => {
    it("setupBasePathMapping", async () => {
      AWS.mock("ApiGatewayV2", "getDomainName", (params, callback) => {
        callback(null, {DomainName: "test_domain",
          DomainNameConfigurations: [{ApiGatewayDomainName: "fake_dist_name"}]});
      });
      AWS.mock("ApiGatewayV2", "getApiMappings", (params, callback) => {
        callback(null, { Items: [] });
      });
      AWS.mock("APIGateway", "createBasePathMapping", (params, callback) => {
        callback(null, params);
      });
      AWS.mock("CloudFormation", "describeStacks", (params, callback) => {
        callback(null, {
          Stacks: [
            {
              StackName: "custom-stage-name-NestedStackOne-U89W84TQIHJK",
            },
            {
              StackName: "custom-stage-name-NestedStackTwo-U89W84TQIHJK",
            },
            {
              StackName: "outside-stack-NestedStackZERO-U89W84TQIHJK",
            },
          ],
        });
      });
      AWS.mock("CloudFormation", "describeStackResource", (params, callback) => {
        callback(null, {
          StackResourceDetail:
          {
            LogicalResourceId: "ApiGatewayRestApi",
            PhysicalResourceId: "test_rest_api_id",
          },
        });
      });
      const plugin = constructPlugin({ domainName: "test_domain"});
      plugin.initializeVariables();
      plugin.apigateway = new aws.APIGateway();
      plugin.apigatewayV2 = new aws.ApiGatewayV2();

      const spy = chai.spy.on(plugin, "createBasePathMapping");

      await plugin.setupBasePathMappings();

      expect(spy).to.be.called();
    });

    it("deleteDomain", async () => {
      AWS.mock("ApiGatewayV2", "getDomainName", (params, callback) => {
        callback(null, {DomainName: "test_domain", DomainNameConfigurations: [{HostedZoneId: "test_id"}]});
      });
      AWS.mock("ApiGatewayV2", "deleteDomainName", (params, callback) => {
        callback(null, {});
      });
      AWS.mock("Route53", "listHostedZones", (params, callback) => {
        callback(null, { HostedZones: [{ Name: "test_domain", Id: "test_id", Config: { PrivateZone: false } }] });
      });
      AWS.mock("Route53", "changeResourceRecordSets", (params, callback) => {
        callback(null, params);
      });

      const plugin = constructPlugin({ domainName: "test_domain"});
      plugin.apigateway = new aws.APIGateway();
      plugin.route53 = new aws.Route53();
      plugin.initializeVariables();

      await plugin.deleteDomains();
      expect(consoleOutput[0]).to.equal(`Custom domain ${plugin.domains[0].givenDomainName} was deleted.`);
    });

    it("createDomain if one does not exist before", async () => {
      AWS.mock("ACM", "listCertificates", certTestData);
      AWS.mock("ApiGatewayV2", "getDomainName", (params, callback) => {
        callback({ code: "NotFoundException" }, {});
      });
      AWS.mock("APIGateway", "createDomainName", (params, callback) => {
        callback(null, { distributionDomainName: "foo", regionalHostedZoneId: "test_id" });
      });
      AWS.mock("Route53", "listHostedZones", (params, callback) => {
        callback(null, { HostedZones: [{ Name: "test_domain", Id: "test_id", Config: { PrivateZone: false } }] });
      });
      AWS.mock("Route53", "changeResourceRecordSets", (params, callback) => {
        callback(null, params);
      });

      const plugin = constructPlugin({ domainName: "test_domain" });
      plugin.apigateway = new aws.APIGateway();
      plugin.route53 = new aws.Route53();
      plugin.acm = new aws.ACM();
<<<<<<< HEAD
      plugin.givenDomainName = plugin.serverless.service.custom.customDomain.domainName;
      plugin.initializeVariables();
      await plugin.createDomain();
      expect(consoleOutput[0]).to.equal(`Custom domain ${plugin.givenDomainName} was created.
            New domains may take up to 40 minutes to be initialized.`);
=======

      plugin.initializeVariables();
      await plugin.createDomains();

      expect(consoleOutput[0]).to.equal(`Custom domain ${plugin.domains[0].givenDomainName} was created.
                        New domains may take up to 40 minutes to be initialized.`);
>>>>>>> df84af56
    });

    it("Does not create domain if one existed before", async () => {
      AWS.mock("ACM", "listCertificates", certTestData);
      AWS.mock("ApiGatewayV2", "getDomainName", (params, callback) => {
        callback(null, {DomainName: "test_domain", DomainNameConfigurations: [{HostedZoneId: "test_id"}]});
      });
      AWS.mock("APIGateway", "createDomainName", (params, callback) => {
        callback(null, { distributionDomainName: "foo", regionalHostedZoneId: "test_id" });
      });
      AWS.mock("Route53", "listHostedZones", (params, callback) => {
        callback(null, { HostedZones: [{ Name: "test_domain", Id: "test_id", Config: { PrivateZone: false } }] });
      });
      AWS.mock("Route53", "changeResourceRecordSets", (params, callback) => {
        callback(null, params);
      });

      const plugin = constructPlugin({ domainName: "test_domain" });
      plugin.apigateway = new aws.APIGateway();
      plugin.route53 = new aws.Route53();
      plugin.acm = new aws.ACM();
      plugin.initializeVariables();
      await plugin.createDomains();
      expect(consoleOutput[0]).to.equal(`Custom domain test_domain already exists.`);
    });

    afterEach(() => {
      AWS.restore();
      consoleOutput = [];
    });
  });

  describe("Select Hosted Zone", () => {
    it("Natural order", async () => {
      AWS.mock("Route53", "listHostedZones", (params, callback) => {
        callback(null, {
          HostedZones: [
            { Name: "aaa.com.", Id: "/hostedzone/test_id_0", Config: { PrivateZone: false } },
            { Name: "bbb.aaa.com.", Id: "/hostedzone/test_id_1", Config: { PrivateZone: false } },
            { Name: "ccc.bbb.aaa.com.", Id: "/hostedzone/test_id_2", Config: { PrivateZone: false } },
            { Name: "ddd.ccc.bbb.aaa.com.", Id: "/hostedzone/test_id_3", Config: { PrivateZone: false } },
          ],
        });
      });

      const plugin = constructPlugin({domainName: "ccc.bbb.aaa.com"});
      plugin.route53 = new aws.Route53();
      plugin.initializeVariables();
      const result = await plugin.getRoute53HostedZoneId(plugin.domains[0]);
      expect(result).to.equal("test_id_2");
    });

    it("Reverse order", async () => {
      AWS.mock("Route53", "listHostedZones", (params, callback) => {
        callback(null, {
          HostedZones: [
            { Name: "ddd.ccc.bbb.aaa.com.", Id: "/hostedzone/test_id_0", Config: { PrivateZone: false } },
            { Name: "ccc.bbb.aaa.com.", Id: "/hostedzone/test_id_1", Config: { PrivateZone: false } },
            { Name: "bbb.aaa.com.", Id: "/hostedzone/test_id_2", Config: { PrivateZone: false } },
            { Name: "aaa.com.", Id: "/hostedzone/test_id_3", Config: { PrivateZone: false } },
          ],
        });
      });

      const plugin = constructPlugin({domainName: "test.ccc.bbb.aaa.com"});
      plugin.route53 = new aws.Route53();
      plugin.initializeVariables();

      const result = await plugin.getRoute53HostedZoneId(plugin.domains[0]);
      expect(result).to.equal("test_id_1");
    });

    it("Random order", async () => {
      AWS.mock("Route53", "listHostedZones", (params, callback) => {
        callback(null, {
          HostedZones: [
            { Name: "bbb.aaa.com.", Id: "/hostedzone/test_id_0", Config: { PrivateZone: false } },
            { Name: "ddd.ccc.bbb.aaa.com.", Id: "/hostedzone/test_id_1", Config: { PrivateZone: false } },
            { Name: "ccc.bbb.aaa.com.", Id: "/hostedzone/test_id_2", Config: { PrivateZone: false } },
            { Name: "aaa.com.", Id: "/hostedzone/test_id_3", Config: { PrivateZone: false } },
          ],
        });
      });

      const plugin = constructPlugin({domainName: "test.ccc.bbb.aaa.com"});
      plugin.route53 = new aws.Route53();
      plugin.initializeVariables();

      const result = await plugin.getRoute53HostedZoneId(plugin.domains[0]);
      expect(result).to.equal("test_id_2");
    });

    it("Sub domain name - only root hosted zones", async () => {
      AWS.mock("Route53", "listHostedZones", (params, callback) => {
        callback(null, {
          HostedZones: [
            { Name: "aaa.com.", Id: "/hostedzone/test_id_0", Config: { PrivateZone: false } },
            { Name: "bbb.fr.", Id: "/hostedzone/test_id_1", Config: { PrivateZone: false } },
            { Name: "ccc.com.", Id: "/hostedzone/test_id_3", Config: { PrivateZone: false } },
          ],
        });
      });

      const plugin = constructPlugin({domainName: "bar.foo.bbb.fr"});
      plugin.route53 = new aws.Route53();
      plugin.initializeVariables();

      const result = await plugin.getRoute53HostedZoneId(plugin.domains[0]);
      expect(result).to.equal("test_id_1");
    });

    it("With matching root and sub hosted zone", async () => {
      AWS.mock("Route53", "listHostedZones", (params, callback) => {
        callback(null, {
          HostedZones: [
            { Name: "a.aaa.com.", Id: "/hostedzone/test_id_0", Config: { PrivateZone: false } },
            { Name: "aaa.com.", Id: "/hostedzone/test_id_1", Config: { PrivateZone: false } },
          ],
        });
      });

      const plugin = constructPlugin({domainName: "test.a.aaa.com"});
      plugin.route53 = new aws.Route53();
      plugin.initializeVariables();

      const result = await plugin.getRoute53HostedZoneId(plugin.domains[0]);
      expect(result).to.equal("test_id_0");
    });

    it("Sub domain name - natural order", async () => {
      AWS.mock("Route53", "listHostedZones", (params, callback) => {
        callback(null, {
          HostedZones: [
            { Name: "aaa.com.", Id: "/hostedzone/test_id_0", Config: { PrivateZone: false } },
            { Name: "bbb.fr.", Id: "/hostedzone/test_id_1", Config: { PrivateZone: false } },
            { Name: "foo.bbb.fr.", Id: "/hostedzone/test_id_3", Config: { PrivateZone: false } },
            { Name: "ccc.com.", Id: "/hostedzone/test_id_4", Config: { PrivateZone: false } },
          ],
        });
      });

      const plugin = constructPlugin({domainName: "bar.foo.bbb.fr"});
      plugin.route53 = new aws.Route53();
      plugin.initializeVariables();

      const result = await plugin.getRoute53HostedZoneId(plugin.domains[0]);
      expect(result).to.equal("test_id_3");
    });

    it("Sub domain name - reverse order", async () => {
      AWS.mock("Route53", "listHostedZones", (params, callback) => {
        callback(null, {
          HostedZones: [
            { Name: "foo.bbb.fr.", Id: "/hostedzone/test_id_3", Config: { PrivateZone: false } },
            { Name: "bbb.fr.", Id: "/hostedzone/test_id_1", Config: { PrivateZone: false } },
            { Name: "ccc.com.", Id: "/hostedzone/test_id_4", Config: { PrivateZone: false } },
            { Name: "aaa.com.", Id: "/hostedzone/test_id_0", Config: { PrivateZone: false } },
          ],
        });
      });

      const plugin = constructPlugin({domainName: "bar.foo.bbb.fr"});
      plugin.route53 = new aws.Route53();
      plugin.initializeVariables();

      const result = await plugin.getRoute53HostedZoneId(plugin.domains[0]);
      expect(result).to.equal("test_id_3");
    });

    it("Sub domain name - random order", async () => {
      AWS.mock("Route53", "listHostedZones", (params, callback) => {
        callback(null, {
          HostedZones: [
            { Name: "bbb.fr.", Id: "/hostedzone/test_id_1", Config: { PrivateZone: false } },
            { Name: "aaa.com.", Id: "/hostedzone/test_id_0", Config: { PrivateZone: false } },
            { Name: "foo.bbb.fr.", Id: "/hostedzone/test_id_3", Config: { PrivateZone: false } },
          ],
        });
      });

      const plugin = constructPlugin({domainName: "bar.foo.bbb.fr"});
      plugin.route53 = new aws.Route53();
      plugin.initializeVariables();

      const result = await plugin.getRoute53HostedZoneId(plugin.domains[0]);
      expect(result).to.equal("test_id_3");
    });

    it("Private zone domain name", async () => {
      AWS.mock("Route53", "listHostedZones", (params, callback) => {
        callback(null, {
          HostedZones: [
            { Name: "aaa.com.", Id: "/hostedzone/test_id_1", Config: { PrivateZone: false } },
            { Name: "aaa.com.", Id: "/hostedzone/test_id_0", Config: { PrivateZone: true } }],
        });
      });

      const plugin = constructPlugin({domainName: "aaa.com", hostedZonePrivate: true});
      plugin.route53 = new aws.Route53();
      plugin.initializeVariables();

      const result = await plugin.getRoute53HostedZoneId(plugin.domains[0]);
      expect(result).to.equal("test_id_0");
    });

    it("Undefined hostedZonePrivate should still allow private domains", async () => {
      AWS.mock("Route53", "listHostedZones", (params, callback) => {
        callback(null, {
          HostedZones: [
            { Name: "aaa.com.", Id: "/hostedzone/test_id_0", Config: { PrivateZone: true } },
          ],
        });
      });

      const plugin = constructPlugin({domainName: "aaa.com"});
      plugin.route53 = new aws.Route53();
      plugin.initializeVariables();

      const result = await plugin.getRoute53HostedZoneId(plugin.domains[0]);
      expect(result).to.equal("test_id_0");
    });

    afterEach(() => {
      AWS.restore();
      consoleOutput = [];
    });
  });

  describe("Error Catching", () => {
    it("If a certificate cannot be found when a name is given", async () => {
      AWS.mock("ACM", "listCertificates", certTestData);

      const options = {
        certificateName: "does_not_exist",
        domainName: "",
      };
      const plugin = constructPlugin(options);
      plugin.acm = new aws.ACM();
      plugin.initializeVariables();

      return plugin.getCertArn(plugin.domains[0]).then(() => {
        throw new Error("Test has failed. getCertArn did not catch errors.");
      }).catch((err) => {
        const expectedErrorMessage = "Error: Could not find the certificate does_not_exist.";
        expect(err.message).to.equal(expectedErrorMessage);
      });
    });

    it("Fail getHostedZone", async () => {
      AWS.mock("Route53", "listHostedZones", (params, callback) => {
        callback(null, { HostedZones: [{ Name: "no_hosted_zone", Id: "test_id" }] });
      });

      const plugin = constructPlugin({ domainName: "test_domain"});
      plugin.route53 = new aws.Route53();
      plugin.initializeVariables();

      return plugin.getRoute53HostedZoneId(plugin.domains[0]).then(() => {
        throw new Error("Test has failed, getHostedZone did not catch errors.");
      }).catch((err) => {
        const expectedErrorMessage = "Error: Could not find hosted zone \"test_domain\"";
        expect(err.message).to.equal(expectedErrorMessage);
      });
    });

    it("Domain summary failed", async () => {
      AWS.mock("APIGateway", "getDomainName", (params, callback) => {
        callback(null, null);
      });
      const plugin = constructPlugin({ domainName: "test_domain"});
      plugin.apigateway = new aws.APIGateway();
      plugin.initializeVariables();

      return plugin.domainSummaries().then(() => {
        // check if distribution domain name is printed
      }).catch((err) => {
        const expectedErrorMessage = `Error: Unable to fetch information about test_domain`;
        expect(err.message).to.equal(expectedErrorMessage);
      });
    });

    it("Should log if SLS_DEBUG is set", async () => {
      const plugin = constructPlugin({ domainName: "test_domain" });
      plugin.initializeVariables();

      // set sls debug to true
      process.env.SLS_DEBUG = "True";
      plugin.logIfDebug("test message");
      expect(consoleOutput[0]).to.contain("test message");
    });

    it("Should not log if SLS_DEBUG is not set", async () => {
      const plugin = constructPlugin({ domainName: "test_domain" });
      plugin.initializeVariables();

      plugin.logIfDebug("test message");
      expect(consoleOutput).to.not.contain("test message");
    });

    afterEach(() => {
      AWS.restore();
      consoleOutput = [];
      process.env.SLS_DEBUG = "";
    });
  });

  describe("Summary Printing", () => {
    it("Prints Summary", async () => {
      AWS.mock("ApiGatewayV2", "getDomainName", (params, callback) => {
        callback(null, { domainName: params, distributionDomainName: "test_distributed_domain_name" });
      });
      const plugin = constructPlugin({domainName: "test_domain"});
      plugin.apigatewayV2 = new aws.ApiGatewayV2();
      plugin.initializeVariables();

      await plugin.domainSummaries();
      expect(consoleOutput[0]).to.contain("Serverless Domain Manager Summary");
      expect(consoleOutput[1]).to.contain("Distribution Domain Name");
      expect(consoleOutput[2]).to.contain("test_domain");
      expect(consoleOutput[3]).to.contain("test_distributed_domain_name");
    });

    afterEach(() => {
      AWS.restore();
      consoleOutput = [];
    });
  });

  describe("Enable/disable functionality", () => {
    it("Should enable the plugin by default", () => {
      const plugin = constructPlugin({});

      plugin.initializeVariables();

      const returnedCreds = plugin.apigateway.config.credentials;
      expect(returnedCreds.accessKeyId).to.equal(testCreds.accessKeyId);
      expect(returnedCreds.sessionToken).to.equal(testCreds.sessionToken);
      expect(plugin.domains).length.to.be.greaterThan(0);
      for (const domain of plugin.domains) {
        expect(domain.enabled).to.equal(true);
      }
    });

    it("Should enable the plugin when passing a true parameter with type boolean", () => {
      const plugin = constructPlugin({ enabled: true });

      plugin.initializeVariables();

      const returnedCreds = plugin.apigateway.config.credentials;
      expect(returnedCreds.accessKeyId).to.equal(testCreds.accessKeyId);
      expect(returnedCreds.sessionToken).to.equal(testCreds.sessionToken);
      expect(plugin.domains).length.to.be.greaterThan(0);
      for (const domain of plugin.domains) {
        expect(domain.enabled).to.equal(true);
      }
    });

    it("Should enable the plugin when passing a true parameter with type string", () => {
      const plugin = constructPlugin({ enabled: "true" });

      plugin.initializeVariables();

      const returnedCreds = plugin.apigateway.config.credentials;
      expect(returnedCreds.accessKeyId).to.equal(testCreds.accessKeyId);
      expect(returnedCreds.sessionToken).to.equal(testCreds.sessionToken);
      expect(plugin.domains).length.to.be.greaterThan(0);
      for (const domain of plugin.domains) {
        expect(domain.enabled).to.equal(true);
      }
    });

    it("Should disable the plugin when passing a false parameter with type boolean", () => {
      const plugin = constructPlugin({ enabled: false });

      plugin.initializeVariables();

      expect(plugin.domains.length).to.equal(0);
    });

    it("Should disable the plugin when passing a false parameter with type string", () => {
      const plugin = constructPlugin({ enabled: "false" });

      plugin.initializeVariables();

      expect(plugin.domains.length).to.equal(0);
    });

    it("createDomain should do nothing when domain manager is disabled", async () => {
      const plugin = constructPlugin({ enabled: false });

      await plugin.hookWrapper(plugin.createDomains);

      expect(plugin.domains.length).to.equal(0);
    });

    it("deleteDomain should do nothing when domain manager is disabled", async () => {
      const plugin = constructPlugin({ enabled: false });

      await plugin.hookWrapper(plugin.deleteDomains);

      expect(plugin.domains.length).to.equal(0);
    });

    it("setUpBasePathMapping should do nothing when domain manager is disabled", async () => {
      const plugin = constructPlugin({ enabled: false });

      await plugin.hookWrapper(plugin.setupBasePathMappings);

      expect(plugin.domains.length).to.equal(0);
    });

    it("removeBasePathMapping should do nothing when domain manager is disabled", async () => {
      const plugin = constructPlugin({ enabled: false });

      await plugin.hookWrapper(plugin.removeBasePathMappings);

      expect(plugin.domains.length).to.equal(0);
    });

    it("domainSummary should do nothing when domain manager is disabled", async () => {
      const plugin = constructPlugin({ enabled: false });

      await plugin.hookWrapper(plugin.domainSummaries);

      expect(plugin.domains.length).to.equal(0);
    });

    it("Should throw an Error when passing a parameter that is not boolean", () => {
      const plugin = constructPlugin({ enabled: 0 });

      let errored = false;
      try {
        plugin.initializeVariables();
      } catch (err) {
        errored = true;
        expect(err.message).to.equal("serverless-domain-manager: Ambiguous enablement boolean: \"0\"");
      }
      expect(errored).to.equal(true);
    });

    it("Should throw an Error when passing a parameter that cannot be converted to boolean", () => {
      const plugin = constructPlugin({ enabled: "yes" });

      let errored = false;
      try {
        plugin.initializeVariables();
      } catch (err) {
        errored = true;
        expect(err.message).to.equal("serverless-domain-manager: Ambiguous enablement boolean: \"yes\"");
      }
      expect(errored).to.equal(true);
    });

    afterEach(() => {
      consoleOutput = [];
    });
  });

  describe("Missing plugin configuration", () => {
    it("Should thrown an Error when plugin customDomain configuration object is missing", () => {
      const plugin = constructPlugin({});
      delete plugin.serverless.service.custom.customDomain;

      let errored = false;
      try {
        plugin.initializeVariables();
      } catch (err) {
        errored = true;
        expect(err.message).to.equal("serverless-domain-manager: Plugin configuration is missing.");
      }
      expect(errored).to.equal(true);
    });

    it("Should thrown an Error when Serverless custom configuration object is missing", () => {
      const plugin = constructPlugin({});
      delete plugin.serverless.service.custom;

      let errored = false;
      try {
        plugin.initializeVariables();
      } catch (err) {
        errored = true;
        expect(err.message).to.equal("serverless-domain-manager: Plugin configuration is missing.");
      }
      expect(errored).to.equal(true);
    });

    afterEach(() => {
      consoleOutput = [];
    });
  });

  describe("AWS paged results", () => {
    it("Should combine paged results into a list", async () => {
      let callCount = 0;
      const responses = [{
        Items: ["a", "b"],
        NextToken: "1",
      },
      {
        Items: ["c", "d"],
        NextToken: "2",
      },
      {
        Items: ["e"],
      },
      {
        Items: ["f"], // this call should never happen since its after the last request that included a token
      }];
      AWS.mock("ApiGatewayV2", "getApiMappings", (params, callback) => {
        callback(null, responses[callCount++]);
      });

      const plugin = constructPlugin({});
      const results = await getAWSPagedResults(
          new aws.ApiGatewayV2(),
          "getApiMappings",
          "Items",
          "NextToken",
          "NextToken",
          { DomainName: "example.com"},
      );
      expect(results).to.deep.equal([ "a", "b", "c", "d", "e" ]);
      AWS.restore();
    });
  });

  describe("autoDomain deploy", () => {
    it("Should be disabled by default", () => {
      const plugin = constructPlugin({ domainName: "test_domain" });
      plugin.initializeVariables();
      expect(plugin.serverless.service.custom.customDomain.autoDomain).to.equal(undefined);
    });

    it("createOrGetDomainForCfOutputs should call createDomain when autoDomain is true", async () => {
      AWS.mock("ApiGatewayV2", "getDomainName", (params, callback) => {
        callback(null, params);
      });
      const plugin = constructPlugin({
        autoDomain: true,
        basePath: "test_basepath",
        createRoute53Record: false,
        domainName: "test_domain",
        restApiId: "test_rest_api_id",
      });
      plugin.initializeVariables();

      plugin.apigateway = new aws.APIGateway();
      plugin.apigatewayV2 = new aws.ApiGatewayV2();

      plugin.domains[0].apiMapping = {ApiMappingId: "test_mapping_id"};

      const spy = chai.spy.on(plugin.apigatewayV2, "getDomainName");

      await plugin.createOrGetDomainForCfOutputs();

      expect(plugin.serverless.service.custom.customDomain.autoDomain).to.equal(true);
      expect(spy).to.have.been.called();
    });

    it("createOrGetDomainForCfOutputs should not call createDomain when autoDomain is not true", async () => {
      AWS.mock("ApiGatewayV2", "getDomainName", (params, callback) => {
        callback(null, params);
      });

      const plugin = constructPlugin({
        autoDomain: false,
        basePath: "test_basepath",
        createRoute53Record: false,
        domainName: "test_domain",
        restApiId: "test_rest_api_id",
      });
      plugin.initializeVariables();

      plugin.apigateway = new aws.APIGateway();
      plugin.apigatewayV2 = new aws.ApiGatewayV2();

      plugin.domains[0].apiMapping = {ApiMappingId: "test_mapping_id"};

      const spy1 = chai.spy.on(plugin.apigateway, "createDomainName");
      const spy2 = chai.spy.on(plugin.apigatewayV2, "createDomainName");

      await plugin.createOrGetDomainForCfOutputs();

      expect(plugin.serverless.service.custom.customDomain.autoDomain).to.equal(false);
      expect(spy1).to.have.not.been.called();
      expect(spy2).to.have.not.been.called();
    });

    it("removeBasePathMapping should call deleteDomain when autoDomain is true", async () => {
      AWS.mock("CloudFormation", "describeStackResource", (params, callback) => {
        callback(null, {
          StackResourceDetail:
          {
            LogicalResourceId: "ApiGatewayRestApi",
            PhysicalResourceId: "test_rest_api_id",
          },
        });
      });
      AWS.mock("ApiGatewayV2", "getApiMappings", (params, callback) => {
        callback(null, {
          Items: [
            { ApiId: "test_rest_api_id", MappingKey: "test", ApiMappingId: "test_mapping_id", Stage: "test" },
          ],
        });
      });
      AWS.mock("ApiGatewayV2", "deleteApiMapping", (params, callback) => {
        callback(null, params);
      });
      AWS.mock("ApiGatewayV2", "deleteDomainName", (params, callback) => {
        callback(null, params);
      });
      AWS.mock("ApiGatewayV2", "getDomainName", (params, callback) => {
        callback(null, params);
      });

      const plugin = constructPlugin({
        autoDomain: true,
        basePath: "test_basepath",
        createRoute53Record: false,
        domainName: "test_domain",
        restApiId: "test_rest_api_id",
      });
      plugin.initializeVariables();

      plugin.apigatewayV2 = new aws.ApiGatewayV2();

      plugin.domains[0].apiMapping = {ApiMappingId: "test_mapping_id"};

      const spy = chai.spy.on(plugin.apigatewayV2, "deleteDomainName");

      await plugin.removeBasePathMappings();

      expect(plugin.serverless.service.custom.customDomain.autoDomain).to.equal(true);
      expect(spy).to.have.been.called.with({DomainName: "test_domain"});
    });

    it("removeBasePathMapping should not call deleteDomain when autoDomain is not true", async () => {
      AWS.mock("CloudFormation", "describeStackResource", (params, callback) => {
        callback(null, {
          StackResourceDetail:
          {
            LogicalResourceId: "ApiGatewayRestApi",
            PhysicalResourceId: "test_rest_api_id",
          },
        });
      });
      AWS.mock("ApiGatewayV2", "getApiMappings", (params, callback) => {
        callback(null, {
          Items: [
            { ApiId: "test_rest_api_id", MappingKey: "test", ApiMappingId: "test_mapping_id", Stage: "test" },
          ],
        });
      });
      AWS.mock("ApiGatewayV2", "deleteApiMapping", (params, callback) => {
        callback(null, params);
      });
      AWS.mock("ApiGatewayV2", "deleteDomainName", (params, callback) => {
        callback(null, params);
      });
      AWS.mock("ApiGatewayV2", "getDomainName", (params, callback) => {
        callback(null, params);
      });

      const plugin = constructPlugin({
        autoDomain: false,
        basePath: "test_basepath",
        createRoute53Record: false,
        domainName: "test_domain",
        restApiId: "test_rest_api_id",
      });
      plugin.initializeVariables();

      plugin.apigatewayV2 = new aws.ApiGatewayV2();

      plugin.domains[0].apiMapping = {ApiMappingId: "test_mapping_id"};

      const spy = chai.spy.on(plugin.apigatewayV2, "deleteDomainName");

      await plugin.removeBasePathMappings();

      expect(plugin.serverless.service.custom.customDomain.autoDomain).to.equal(false);
      expect(spy).to.have.not.been.called();
    });

    afterEach(() => {
      consoleOutput = [];
    });
  });
});<|MERGE_RESOLUTION|>--- conflicted
+++ resolved
@@ -64,11 +64,8 @@
       custom: {
         customDomain: {
           apiType: customDomainOptions.apiType,
-<<<<<<< HEAD
-=======
           autoDomain: customDomainOptions.autoDomain,
           autoDomainWaitFor: customDomainOptions.autoDomainWaitFor,
->>>>>>> df84af56
           basePath: customDomainOptions.basePath,
           certificateArn: customDomainOptions.certificateArn,
           certificateName: customDomainOptions.certificateName,
@@ -139,12 +136,6 @@
       expect(errored).to.equal(true);
     });
 
-<<<<<<< HEAD
-  });
-
-  describe("Set Domain Name and Base Path", () => {
-    it("Creates basepath mapping for REST api", async () => {
-=======
     it("Unsupported HTTP EDGE endpoint configuration", () => {
       const plugin = constructPlugin({ apiType: "http" });
 
@@ -202,7 +193,6 @@
     });
 
     it("Creates basepath mapping for regional tls 1.0 REST api", async () => {
->>>>>>> df84af56
       AWS.mock("APIGateway", "createBasePathMapping", (params, callback) => {
         callback(null, params);
       });
@@ -230,9 +220,6 @@
       });
     });
 
-<<<<<<< HEAD
-    it("Updates basepath mapping for api", async () => {
-=======
     it("Creates basepath mapping for regional tls 1.2 REST api", async () => {
       AWS.mock("ApiGatewayV2", "createApiMapping", (params, callback) => {
         callback(null, params);
@@ -289,7 +276,6 @@
     });
 
     it("Updates basepath mapping for a edge REST api", async () => {
->>>>>>> df84af56
       AWS.mock("APIGateway", "updateBasePathMapping", (params, callback) => {
         callback(null, params);
       });
@@ -321,7 +307,6 @@
       });
     });
 
-<<<<<<< HEAD
     it("Creates basepath mapping for HTTP api", async () => {
       AWS.mock("ApiGatewayV2", "createApiMapping", (params, callback) => {
         callback(null, params);
@@ -346,13 +331,10 @@
       });
     });
 
-    it("Add Domain Name and HostedZoneId to stack output", () => {
-=======
     it("Updates basepath mapping for regional HTTP/WS api", async () => {
       AWS.mock("ApiGatewayV2", "updateApiMapping", (params, callback) => {
         callback(null, params);
       });
->>>>>>> df84af56
       const plugin = constructPlugin({
         apiType: "http",
         basePath: "test_basepath",
@@ -625,22 +607,6 @@
 
       expect(dc.domainInfo.domainName).to.equal("foo");
       expect(dc.domainInfo.securityPolicy).to.equal("TLS_1_2");
-    });
-
-    it("Create an HTTP domain name", async () => {
-      AWS.mock("ApiGatewayV2", "createDomainName", (params, callback) => {
-        callback(null, { DomainName: "foo", DomainNameConfigurations: [{SecurityPolicy: "TLS_1_2"}]});
-      });
-
-      const plugin = constructPlugin({ domainName: "test_domain", apiType: "http"});
-      plugin.initializeVariables();
-      plugin.apigatewayV2 = new aws.ApiGatewayV2();
-      plugin.givenDomainName = plugin.serverless.service.custom.customDomain.domainName;
-
-      const result = await plugin.createCustomDomain("fake_cert");
-
-      expect(result.domainName).to.equal("foo");
-      expect(result.securityPolicy).to.equal("TLS_1_2");
     });
 
     it("Create a domain name with specific TLS version", async () => {
@@ -741,13 +707,8 @@
   });
 
   describe("Gets existing basepath mappings correctly", () => {
-<<<<<<< HEAD
-    it("Returns undefined if no basepaths map to current REST api", async () => {
-      AWS.mock("APIGateway", "getBasePathMappings", (params, callback) => {
-=======
     it("Returns undefined if no basepaths map to current api", async () => {
       AWS.mock("ApiGatewayV2", "getApiMappings", (params, callback) => {
->>>>>>> df84af56
         callback(null, {
           Items: [
             { ApiId: "someother_api_id", MappingKey: "test", ApiMappingId: "test_rest_api_id_one", Stage: "test" },
@@ -768,7 +729,6 @@
       expect(result).to.equal(undefined);
     });
 
-<<<<<<< HEAD
     it("Returns undefined if no basepaths map to current HTTP api", async () => {
       AWS.mock("ApiGatewayV2", "getApiMappings", (params, callback) => {
         callback(null, {
@@ -790,12 +750,8 @@
       expect(result).to.equal(undefined);
     });
 
-    it("Returns current REST api", async () => {
-      AWS.mock("APIGateway", "getBasePathMappings", (params, callback) => {
-=======
     it("Returns current api mapping", async () => {
       AWS.mock("ApiGatewayV2", "getApiMappings", (params, callback) => {
->>>>>>> df84af56
         callback(null, {
           Items: [
             { ApiId: "test_rest_api_id", ApiMappingKey: "api", ApiMappingId: "fake_id", Stage: "test" },
@@ -850,9 +806,8 @@
     });
   });
 
-<<<<<<< HEAD
-  describe("Gets Rest API correctly", () => {
-    it("Fetches restApiId correctly when no ApiGateway specified", async () => {
+  describe("Gets Rest API id correctly", () => {
+    it("Fetches REST API id correctly when no ApiGateway specified", async () => {
       AWS.mock("CloudFormation", "describeStacks", (params, callback) => {
         callback(null, {
           Stacks: [
@@ -868,10 +823,6 @@
           ],
         });
       });
-=======
-  describe("Gets Rest API id correctly", () => {
-    it("Gets REST API id correctly when no ApiGateway specified", async () => {
->>>>>>> df84af56
       AWS.mock("CloudFormation", "describeStackResource", (params, callback) => {
         callback(null, {
           StackResourceDetail:
@@ -886,11 +837,6 @@
         domainName: "test_domain",
       });
       plugin.initializeVariables();
-<<<<<<< HEAD
-      plugin.cloudformation = new aws.CloudFormation();
-
-      const result = await plugin.getApiId();
-=======
 
       const dc: DomainConfig = new DomainConfig(plugin.serverless.service.custom.customDomain);
 
@@ -898,7 +844,6 @@
 
       const result = await plugin.getApiId(dc);
 
->>>>>>> df84af56
       expect(result).to.equal("test_rest_api_id");
       expect(spy).to.have.been.called.with({
         LogicalResourceId: "ApiGatewayRestApi",
@@ -966,52 +911,6 @@
       });
     });
 
-    // The tests below can be uncommited ater aws-sdk-mock is updated to new version that supports .remock()
-
-    // it("Fetches correct HTTP apiId", async () => {
-    //   AWS.mock("CloudFormation", "describeStackResource", (params, callback) => {
-    //     callback(null, {
-    //       StackResourceDetail:
-    //         {
-    //           LogicalResourceId: "HttpApi",
-    //           PhysicalResourceId: "test_http_api_id",
-    //         },
-    //     });
-    //   });
-    //   const plugin = constructPlugin({
-    //     apiType: "http",
-    //     basePath: "test_basepath",
-    //     domainName: "test_domain",
-    //   });
-    //   plugin.initializeVariables();
-    //   plugin.cloudformation = new aws.CloudFormation();
-
-    //   const result = await plugin.getApiId();
-    //   expect(result).to.equal("test_http_api_id");
-    // });
-
-    // it("Fetches correct WebSocket apiId", async () => {
-    //   AWS.mock("CloudFormation", "describeStackResource", (params, callback) => {
-    //     callback(null, {
-    //       StackResourceDetail:
-    //         {
-    //           LogicalResourceId: "WebsocketsApi",
-    //           PhysicalResourceId: "test_ws_api_id",
-    //         },
-    //     });
-    //   });
-    //   const plugin = constructPlugin({
-    //     apiType: "websocket",
-    //     basePath: "test_basepath",
-    //     domainName: "test_domain",
-    //   });
-    //   plugin.initializeVariables();
-    //   plugin.cloudformation = new aws.CloudFormation();
-
-    //   const result = await plugin.getApiId();
-    //   expect(result).to.equal("test_ws_api_id");
-    // });
-
     it("serverless.yml defines explicitly the apiGateway", async () => {
       AWS.mock("CloudFormation", "describeStackResource", (params, callback) => {
         callback(null, {
@@ -1030,13 +929,9 @@
 
       plugin.serverless.service.provider.apiGateway.restApiId = "custom_test_rest_api_id";
 
-<<<<<<< HEAD
-      const result = await plugin.getApiId();
-=======
       const dc: DomainConfig = new DomainConfig(plugin.serverless.service.custom.customDomain);
 
       const result = await plugin.getApiId(dc);
->>>>>>> df84af56
       expect(result).to.equal("custom_test_rest_api_id");
     });
 
@@ -1243,20 +1138,12 @@
       plugin.apigateway = new aws.APIGateway();
       plugin.route53 = new aws.Route53();
       plugin.acm = new aws.ACM();
-<<<<<<< HEAD
-      plugin.givenDomainName = plugin.serverless.service.custom.customDomain.domainName;
-      plugin.initializeVariables();
-      await plugin.createDomain();
-      expect(consoleOutput[0]).to.equal(`Custom domain ${plugin.givenDomainName} was created.
-            New domains may take up to 40 minutes to be initialized.`);
-=======
 
       plugin.initializeVariables();
       await plugin.createDomains();
 
       expect(consoleOutput[0]).to.equal(`Custom domain ${plugin.domains[0].givenDomainName} was created.
                         New domains may take up to 40 minutes to be initialized.`);
->>>>>>> df84af56
     });
 
     it("Does not create domain if one existed before", async () => {
