# serverless-domain-manager
[![serverless](http://public.serverless.com/badges/v3.svg)](http://www.serverless.com)
[![Build Status](https://travis-ci.org/amplify-education/serverless-domain-manager.svg?branch=master)](https://travis-ci.org/amplify-education/serverless-domain-manager)
[![npm version](https://badge.fury.io/js/serverless-domain-manager.svg)](https://badge.fury.io/js/serverless-domain-manager)
[![MIT licensed](https://img.shields.io/badge/license-MIT-blue.svg)](https://raw.githubusercontent.com/amplify-education/serverless-domain-manager/master/LICENSE)
[![Codacy Badge](https://api.codacy.com/project/badge/Grade/235fe249b8354a3db0cc5926dba47899)](https://www.codacy.com/app/CFER/serverless-domain-manager?utm_source=github.com&utm_medium=referral&utm_content=amplify-education/serverless-domain-manager&utm_campaign=badger)
[![npm downloads](https://img.shields.io/npm/dt/serverless-domain-manager.svg?style=flat)](https://www.npmjs.com/package/serverless-domain-manager)

Create custom domain names that your lambda can deploy to with serverless. Allows for base path mapping when deploying and deletion of domain names.

# About Amplify
Amplify builds innovative and compelling digital educational products that empower teachers and students across the country. We have a long history as the leading innovator in K-12 education - and have been described as the best tech company in education and the best education company in tech. While others try to shrink the learning experience into the technology, we use technology to expand what is possible in real classrooms with real students and teachers.

Learn more at https://www.amplify.com

# Getting Started

## Prerequisites
Make sure you have the following installed before starting:
* [nodejs](https://nodejs.org/en/download/)
* [npm](https://www.npmjs.com/get-npm?utm_source=house&utm_medium=homepage&utm_campaign=free%20orgs&utm_term=Install%20npm)
* [serverless](https://serverless.com/framework/docs/providers/aws/guide/installation/)

The IAM role that is deploying the lambda will need the following permissions:
```
acm:ListCertificates                *
apigateway:GET                      /domainnames/*
apigateway:GET                      /domainnames/*/basepathmappings
apigateway:DELETE                   /domainnames/*
apigateway:POST                     /domainnames
apigateway:POST                     /domainnames/*/basepathmappings
apigateway:PATCH                    /domainnames/*/basepathmapping
cloudformation:GET                  *
cloudfront:UpdateDistribution       *
route53:ListHostedZones             *
route53:ChangeResourceRecordSets    hostedzone/{HostedZoneId}
route53:GetHostedZone               *
route53:ListResourceRecordSets      *
iam:CreateServiceLinkedRole         arn:aws:iam::${AWS::AccountId}: role/aws-service-role/ops.apigateway.amazonaws.com/AWSServiceRoleForAPIGateway
```
### CloudFormation
Alternatively you can generate an least privileged IAM Managed Policy for deployment with this:

[deployment policy cloudformation template](scripts/cloudformation/serverless-domain-manager-deploy-policy.yaml)

## Installing
```
# From npm (recommended)
npm install serverless-domain-manager --save-dev
```

Then make the following edits to your serverless.yaml file:

Add the plugin.

```yaml
plugins:
  - serverless-domain-manager
```

Add the plugin configuration (example for `serverless.foo.com/api`). For a single domain and API type the following structure can be used.

```yaml
custom:
  customDomain:
    domainName: serverless.foo.com
    stage: ci
    basePath: api
    certificateName: '*.foo.com'
    createRoute53Record: true
    endpointType: 'regional'
    securityPolicy: tls_1_2
<<<<<<< HEAD
    autoDomain: false
=======
    apiType: rest
```

Multiple API types mapped to different domains can also be supported with the follow structure. The key is the API Gateway API type.

```yaml
custom:
  customDomain:
    rest:
      domainName: rest.serverless.foo.com
      stage: ci
      basePath: api
      certificateName: '*.foo.com'
      createRoute53Record: true
      endpointType: 'regional'
      securityPolicy: tls_1_2
    http:
      domainName: http.serverless.foo.com
      stage: ci
      basePath: api
      certificateName: '*.foo.com'
      createRoute53Record: true
      endpointType: 'regional'
      securityPolicy: tls_1_2
    websocket:
      domainName: ws.serverless.foo.com
      stage: ci
      basePath: api
      certificateName: '*.foo.com'
      createRoute53Record: true
      endpointType: 'regional'
      securityPolicy: tls_1_2
>>>>>>> 25766419
```

| Parameter Name | Default Value | Description |
| --- | --- | --- |
| domainName _(Required)_ | | The domain name to be created in API Gateway and Route53 (if enabled) for this API. |
| basePath | `(none)` | The base path that will prepend all API endpoints. |
| stage | Value of `--stage`, or `provider.stage` (serverless will default to `dev` if unset) | The stage to create the domain name for. This parameter allows you to specify a different stage for the domain name than the stage specified for the serverless deployment. |
| certificateName | Closest match | The name of a specific certificate from Certificate Manager to use with this API. If not specified, the closest match will be used (i.e. for a given domain name `api.example.com`, a certificate for `api.example.com` will take precedence over a `*.example.com` certificate). <br><br> Note: Edge-optimized endpoints require that the certificate be located in `us-east-1` to be used with the CloudFront distribution. |
| certificateArn | `(none)` | The arn of a specific certificate from Certificate Manager to use with this API. |
| createRoute53Record | `true` | Toggles whether or not the plugin will create an A Alias and AAAA Alias records in Route53 mapping the `domainName` to the generated distribution domain name. If false, does not create a record. |
| endpointType | edge | Defines the endpoint type, accepts `regional` or `edge`. |
| apiType | rest | Defines the api type, accepts `rest`, `http` or `websocket`. |
| hostedZoneId | | If hostedZoneId is set the route53 record set will be created in the matching zone, otherwise the hosted zone will be figured out from the domainName (hosted zone with matching domain). |
| hostedZonePrivate | | If hostedZonePrivate is set to `true` then only private hosted zones will be used for route 53 records. If it is set to `false` then only public hosted zones will be used for route53 records. Setting this parameter is specially useful if you have multiple hosted zones with the same domain name (e.g. a public and a private one) |
| enabled | true | Sometimes there are stages for which is not desired to have custom domain names. This flag allows the developer to disable the plugin for such cases. Accepts either `boolean` or `string` values and defaults to `true` for backwards compatibility. |
securityPolicy | tls_1_2 | The security policy to apply to the custom domain name.  Accepts `tls_1_0` or `tls_1_2`|
<<<<<<< HEAD
| autoDomain | `false` | Toggles whether or not the plugin will run `create_domain/delete_domain` as part of `sls deploy/remove` so that multiple commands are not required. |
=======
allowPathMatching | false | When updating an existing api mapping this will match on the basePath instead of the API ID to find existing mappings for an upsate. This should only be used when changing API types. For example, migrating a REST API to an HTTP API. See Changing API Types for more information.  |

>>>>>>> 25766419

## Running

To create the custom domain:
```
serverless create_domain
```

To deploy with the custom domain:
```
serverless deploy
```

To remove the created custom domain:
```
serverless delete_domain
```
# How it works
Creating the custom domain takes advantage of Amazon's Certificate Manager to assign a certificate to the given domain name. Based on already created certificate names, the plugin will search for the certificate that resembles the custom domain's name the most and assign the ARN to that domain name. The plugin then creates the proper A Alias and AAAA Alias records for the domain through Route 53. Once the domain name is set it takes up to 40 minutes before it is initialized. After the certificate is initialized, `sls deploy` will create the base path mapping and assign the lambda to the custom domain name through CloudFront. All resources are created independent of CloudFormation. However, deploying will also output the domain name and distribution domain name to the CloudFormation stack outputs under the keys `DomainName` and `DistributionDomainName`, respectively.

### Behavior Change in Version 3

In version 3, we decided to create/update/delete all resources through the API. Previously, only the basepath mapping was managed through CloudFormation. We moved away from creating anything through the stack for two reasons.

1) It seemed cleaner to have all resources be created in the same fashion, rather than just having one created elsewhere. Since multiple CloudFormation stacks can't create the same custom domain, we decided to have everything be done through the API.

2) We ran into issues such as [#57](https://github.com/amplify-education/serverless-domain-manager/issues/57) where the CloudFormation wasn't always being applied.

However, we still add the domain name and distribution domain name to the CloudFormation outputs, preserving the functionality requested in [#43](https://github.com/amplify-education/serverless-domain-manager/issues/43) implemented in [#47](https://github.com/amplify-education/serverless-domain-manager/pull/47).

## Running Tests
To run unit tests:
```
npm test
```

To run integration tests, set an environment variable `TEST_DOMAIN` to the domain you will be testing for (i.e. `example.com` if creating a domain for `api.example.com`). Then,
```
export TEST_DOMAIN=example.com
npm run integration-test
```

All tests should pass. All unit tests should pass before merging. Integration tests will take an extremely long time, as DNS records have to propogate for the resources created - therefore, integration tests will not be run on every commit.

If there is an error update the node_modules inside the serverless-domain-manager folder:
```
npm install
```

## Writing Integration Tests
Unit tests are found in `test/unit-tests`. Integration tests are found in `test/integration-tests`. Each folder in `tests/integration-tests` contains the serverless-domain-manager configuration being tested. To create a new integration test, create a new folder for the `handler.js` and `serverless.yml` with the same naming convention and update `integration.test.js`.

## Changing API Types
AWS API Gateway has three different API types: REST, HTTP, and WebSocket. Special steps need to be taken when migrating from one api type to another. A common migration will be from a REST API to an HTTP API given the potential cost savings. Below are the steps required to change from REST to HTTP. A similar process can be applied for other API type migrations.

**REST to HTTP**
1) Confirm the Domain name is a Regional domain name. Edge domains are not supported by AWS for HTTP APIs. See this [guide for migrating an edge-optimized custom domain name to regional](
https://docs.aws.amazon.com/apigateway/latest/developerguide/apigateway-regional-api-custom-domain-migrate.html).
2) Wait for all DNS changes to take effect/propagate and ensure all traffic is being routed to the regional domain name before proceeding.
3) Make sure you have setup new or modified existing routes to use [httpApi event](https://serverless.com/framework/docs/providers/aws/events/http-api) in your serverless.yml file.
4) Make the following changes to the `customDomain` properties in the serverless.yml confg:
    ```yaml
    endpointType: regional
    apiType: http
    allowPathMatching: true # Only for one deploy
    ```
5) Run `sls deploy`
6) Remove the `allowPathMatching` option, it should only be used once when migrating a base path from one API type to another.

NOTE: Always test this process in a lower level staging or development environment before performing it in production.


# Known Issues
* (5/23/2017) CloudFormation does not support changing the base path from empty to something or vice a versa. You must run `sls remove` to remove the base path mapping.
* (1/17/2018) The `create_domain` command provided by this plugin does not currently update an existing Custom Domain's configuration. Instead, it only supports updating the Route 53 record pointing to the Custom Domain. For example, one must delete and recreate a Custom Domain to migrate it from regional to edge or vice versa, or to modify the certificate.
* (8/22/2018) Creating a custom domain creates a CloudFront Distribution behind the scenes for fronting your API Gateway. This CloudFront Distribution is managed by AWS and cannot be viewed/managed by you. This is not a bug, but a quirk of how the Custom Domain feature works in API Gateway.
* (2/12/2019) Users who upgraded from 2.x.x to version 3.0.4 (now unpublished) and then reverted back to 2.x.x will be unable to deploy because of a bug that will be fixed in 3.1.0. The workaround is to delete the basepath mapping manually, which will let them successfully revert back to 2.x.x.

# Responsible Disclosure
If you have any security issue to report, contact project maintainers privately.
You can reach us at <github@amplify.com>

# Contributing
We welcome pull requests! For your pull request to be accepted smoothly, we suggest that you:
1. For any sizable change, first open a GitHub issue to discuss your idea.
2. Create a pull request.  Explain why you want to make the change and what it’s for.
We’ll try to answer any PR’s promptly.<|MERGE_RESOLUTION|>--- conflicted
+++ resolved
@@ -70,10 +70,8 @@
     createRoute53Record: true
     endpointType: 'regional'
     securityPolicy: tls_1_2
-<<<<<<< HEAD
+    apiType: rest
     autoDomain: false
-=======
-    apiType: rest
 ```
 
 Multiple API types mapped to different domains can also be supported with the follow structure. The key is the API Gateway API type.
@@ -105,7 +103,6 @@
       createRoute53Record: true
       endpointType: 'regional'
       securityPolicy: tls_1_2
->>>>>>> 25766419
 ```
 
 | Parameter Name | Default Value | Description |
@@ -122,12 +119,9 @@
 | hostedZonePrivate | | If hostedZonePrivate is set to `true` then only private hosted zones will be used for route 53 records. If it is set to `false` then only public hosted zones will be used for route53 records. Setting this parameter is specially useful if you have multiple hosted zones with the same domain name (e.g. a public and a private one) |
 | enabled | true | Sometimes there are stages for which is not desired to have custom domain names. This flag allows the developer to disable the plugin for such cases. Accepts either `boolean` or `string` values and defaults to `true` for backwards compatibility. |
 securityPolicy | tls_1_2 | The security policy to apply to the custom domain name.  Accepts `tls_1_0` or `tls_1_2`|
-<<<<<<< HEAD
+allowPathMatching | false | When updating an existing api mapping this will match on the basePath instead of the API ID to find existing mappings for an upsate. This should only be used when changing API types. For example, migrating a REST API to an HTTP API. See Changing API Types for more information.  |
 | autoDomain | `false` | Toggles whether or not the plugin will run `create_domain/delete_domain` as part of `sls deploy/remove` so that multiple commands are not required. |
-=======
-allowPathMatching | false | When updating an existing api mapping this will match on the basePath instead of the API ID to find existing mappings for an upsate. This should only be used when changing API types. For example, migrating a REST API to an HTTP API. See Changing API Types for more information.  |
-
->>>>>>> 25766419
+
 
 ## Running
 
