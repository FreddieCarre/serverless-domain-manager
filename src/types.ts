--- conflicted
+++ resolved
@@ -18,11 +18,8 @@
     autoDomain: boolean | undefined;
     autoDomainWaitFor: string | undefined;
     allowPathMatching: boolean | undefined;
-<<<<<<< HEAD
+    route53Params: Route53Params | undefined
     preserveExternalPathMappings: boolean | undefined;
-=======
-    route53Params: Route53Params | undefined
->>>>>>> c488e636
 }
 
 export interface ServerlessInstance { // tslint:disable-line
